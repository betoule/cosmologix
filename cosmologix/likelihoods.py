--- conflicted
+++ resolved
@@ -1,11 +1,6 @@
-<<<<<<< HEAD
-from cosmologix import mu
-from cosmologix.distances import Omega_c, dM, dH, dV
-from cosmologix.acoustic_scale import z_star, rs, z_drag
-=======
+from cosmologix.distances import dM, dH, dV
+from cosmologix.acoustic_scale import z_star, theta_MC, z_drag
 from cosmologix import mu, densities
-from cosmologix.acoustic_scale import z_star, theta_MC
->>>>>>> 1ea22a19
 import jax.numpy as jnp
 from cosmologix.tools import randn
 from jax import lax, vmap
