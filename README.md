# Cosmologix

**Cosmologix** is a Python package for computing cosmological distances
in a Friedmann–Lemaître–Robertson–Walker (FLRW) universe using JAX for
high-performance and differentiable computations. This package is
mostly intended to fit the Hubble diagram of the LEMAITRE supernovae
compilation and as such has a slightly different (and smaller) scope
than jax-cosmo, with a focus on accurate and fast luminosity
distances. It has been tested against the CCL.

## Features

- **Cosmological Distance Calculations**: Compute various distances (comoving, luminosity, angular diameter) in an FLRW universe.
- **Hubble Diagram Fitting**: Tools to fit supernovae data to cosmological models.
- **JAX Integration**: Leverage JAX's automatic differentiation and JIT compilation for performance.
- **Neutrino Contributions**: Account for both relativistic and massive neutrinos in cosmological models.
- **CMB Prior Handling**: Includes functionality to incorporate geometric priors from CMB measurements.

## Installation

<<<<<<< HEAD
To install `cosmologix`, you need Python 3.10 or newer. Use pip:
=======
To install cosmologix, you need Python 3.10 or newer. Use pip:
>>>>>>> 1ea22a19

```sh
pip install cosmologix
```

Note: Make sure you have JAX installed, along with its dependencies. If you're using GPU acceleration, ensure CUDA and cuDNN are properly set up.

## Usage
Here's a quick example to get you started:

```python
from cosmologix import mu, Planck18
import jax.numpy as jnp

# Best-fit parameters to Planck 2018 are:
print(Planck18)

# Redshift values for supernovae
z_values = jnp.linspace(0.1, 1.0, 10)

# Compute distance modulus 
distance_modulus = mu(Planck18, z_values)
print(distance_modulus)

# Find bestfit flat w-CDM cosmology
from cosmologix import likelihoods, fit
priors = [likelihoods.Planck2018Prior(), likelihoods.DES5yr()]
fixed = {'Omega_k':0., 'm_nu':0.06, 'Neff':3.046, 'Tcmb': 2.7255}
result = fit(priors, fixed=fixed)
print(result['bestfit'])

# Compute frequentist confidence contours
grid = contours.frequentist_contour_2D(
     priors,
	 grid={'Omega_m': [0.18, 0.48, 30], 'w': [-0.6, -1.5, 30]},
	 fixed=fixed
	 )
contours.plot_contours(grid)

```

## Dependencies

- JAX for numerical computations and automatic differentiation.
- NumPy for array operations (used indirectly via JAX).
- Matplotlib for plotting (optional, for examples and testing).


## Documentation

Detailed documentation for each function and module can be found in the source code or the docs (link?).

## Contributing
Contributions are welcome! Please fork the repository, make changes, and submit a pull request. Here are some guidelines:

- Follow PEP 8 style. The commited code has to go through black.
- Write clear commit messages.
- Include tests for new features or bug fixes.


## License
This project is licensed under the GPLV2 License - see the LICENSE.md file for details.

## Contact

For any questions or suggestions, please open an issue.

## Acknowledgments

Thanks to the JAX team for providing such an incredible tool for
numerical computation in Python.  To the cosmology and astronomy
community for the valuable datasets and research that inform this
package. We are especially grateful to the contributors to the Core
Cosmology Library (CCL)[https://github.com/LSSTDESC/CCL] against which
the accuracy of this code has been tested,
(astropy.cosmology)[https://docs.astropy.org/en/stable/cosmology/index.html]
for its clean and inspiring interface and of course
(jax-cosmo)[https://github.com/DifferentiableUniverseInitiative/jax_cosmo],
pioneer and much more advanced in differentiable cosmology
computations.

<|MERGE_RESOLUTION|>--- conflicted
+++ resolved
@@ -18,11 +18,8 @@
 
 ## Installation
 
-<<<<<<< HEAD
+
 To install `cosmologix`, you need Python 3.10 or newer. Use pip:
-=======
-To install cosmologix, you need Python 3.10 or newer. Use pip:
->>>>>>> 1ea22a19
 
 ```sh
 pip install cosmologix
